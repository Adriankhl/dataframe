[versions]
<<<<<<< HEAD
ksp = "1.7.20-1.0.6"
kotlinJupyter = "0.11.0-95"
=======
ksp = "1.7.20-RC-1.0.6"
kotlinJupyter = "0.11.0-171-1"
>>>>>>> 606eee3e
ktlint = "3.4.5"
kotlin = "1.7.20"
dokka = "1.5.31"
libsPublisher = "0.0.60-dev-30"
dataframe = "0.9.0-dev-1117"
korro = "0.1.1-dev-29"
kover = "0.6.0-Beta"

commonsCsv = "1.8"
commonsCompress = "1.21"
klaxon = "5.5"
fuel = "2.3.1"
poi = "5.2.2"
kotlinDatetime = "0.3.1"

junit = "4.13.2"
kotestAsserions = "4.6.3"
jsoup = "1.14.3"
arrow = "8.0.0"

[libraries]
ksp-gradle = { group = "com.google.devtools.ksp", name = "symbol-processing-gradle-plugin", version.ref = "ksp" }
ksp-api = { group = "com.google.devtools.ksp", name = "symbol-processing-api", version.ref = "ksp" }
jupyter-api = { module = "org.jetbrains.kotlinx:kotlin-jupyter-kernel", version.ref = "kotlinJupyter" }

kotlin-stdlib = { group = "org.jetbrains.kotlin", name = "kotlin-stdlib", version.ref = "kotlin" }
kotlin-stdlib-jdk8 = { group = "org.jetbrains.kotlin", name = "kotlin-stdlib-jdk8", version.ref = "kotlin" }

kotlin-reflect = { group = "org.jetbrains.kotlin", name = "kotlin-reflect", version.ref = "kotlin" }
kotlin-scriptingJvm = { group = "org.jetbrains.kotlin", name = "kotlin-scripting-jvm", version.ref = "kotlin" }
commonsCsv = { module = "org.apache.commons:commons-csv", version.ref = "commonsCsv" }
commonsCompress = { module = "org.apache.commons:commons-compress", version.ref = "commonsCompress" }
klaxon = { module = "com.beust:klaxon", version.ref = "klaxon" }
fuel = { module = "com.github.kittinunf.fuel:fuel", version.ref = "fuel" }
poi = { module = "org.apache.poi:poi", version.ref = "poi" }
poi-ooxml = { module = "org.apache.poi:poi-ooxml", version.ref = "poi" }
kotlin-datetimeJvm = { module = "org.jetbrains.kotlinx:kotlinx-datetime-jvm", version.ref = "kotlinDatetime" }

junit = { module = "junit:junit", version.ref = "junit" }
kotestAssertions = { module = "io.kotest:kotest-assertions-core", version.ref = "kotestAsserions" }
jsoup = { module = "org.jsoup:jsoup", version.ref = "jsoup" }

arrow-format = { group = "org.apache.arrow", name = "arrow-format", version.ref = "arrow" }
arrow-vector = { group = "org.apache.arrow", name = "arrow-vector", version.ref = "arrow" }
arrow-memory = { group = "org.apache.arrow", name = "arrow-memory-unsafe", version.ref = "arrow" }

swagger = { group = "io.swagger.parser.v3", name = "swagger-parser", version = "2.1.2" }

[plugins]
jupyter-api = { id = "org.jetbrains.kotlin.jupyter.api", version.ref = "kotlinJupyter" }

kotlin-jvm = { id = "org.jetbrains.kotlin.jvm", version.ref = "kotlin" }
dokka = { id = "org.jetbrains.dokka", version.ref = "dokka" }
keywordGenerator = { id = "org.jetbrains.dataframe.generator", version = "1.0" }
publisher = { id = "org.jetbrains.kotlin.libs.publisher", version.ref = "libsPublisher" }
korro = { id = "io.github.devcrocod.korro", version.ref = "korro" }
kotlinter = { id = "org.jmailen.kotlinter", version.ref = "ktlint" }
dataframe = { id = "org.jetbrains.kotlinx.dataframe", version.ref = "dataframe" }
kotlin-serialization = { id = "org.jetbrains.kotlin.plugin.serialization", version.ref = "kotlin" }<|MERGE_RESOLUTION|>--- conflicted
+++ resolved
@@ -1,11 +1,6 @@
 [versions]
-<<<<<<< HEAD
 ksp = "1.7.20-1.0.6"
-kotlinJupyter = "0.11.0-95"
-=======
-ksp = "1.7.20-RC-1.0.6"
 kotlinJupyter = "0.11.0-171-1"
->>>>>>> 606eee3e
 ktlint = "3.4.5"
 kotlin = "1.7.20"
 dokka = "1.5.31"
