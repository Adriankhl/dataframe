--- conflicted
+++ resolved
@@ -161,26 +161,6 @@
         }
     }
 
-<<<<<<< HEAD
-    if (fromClass.isValue) {
-        val constructor =
-            fromClass.primaryConstructor ?: error("Value type $fromClass doesn't have primary constructor")
-        val constructorParameter = constructor.parameters.single()
-        val underlyingType = constructorParameter.type
-        val converter = getConverter(underlyingType, to)
-            ?: throw TypeConverterNotFoundException(underlyingType, to)
-        val property =
-            fromClass.memberProperties.single { it.name == constructorParameter.name } as kotlin.reflect.KProperty1<Any, *>
-
-        return convert<Any> {
-            property.get(it)?.let {
-                converter(it)
-            }
-        }
-    }
-
-=======
->>>>>>> b24265bc
     return when {
         fromClass == String::class -> {
             val parser = Parsers[to.withNullability(false)]
@@ -201,7 +181,6 @@
                 else -> null
             }
         }
-<<<<<<< HEAD
 
         toClass == String::class -> convert<Any> {
             when {
@@ -213,8 +192,6 @@
             }
         }
 
-=======
-        toClass == String::class -> convert<Any> { it.toString() }
         fromClass.isValue -> {
             val constructor =
                 fromClass.primaryConstructor ?: error("Value type $fromClass doesn't have primary constructor")
@@ -233,7 +210,7 @@
                 }
             }
         }
->>>>>>> b24265bc
+
         else -> when (fromClass) {
             Boolean::class -> when (toClass) {
                 Float::class -> convert<Boolean> { if (it) 1.0f else 0.0f }
